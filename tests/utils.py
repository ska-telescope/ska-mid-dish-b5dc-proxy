# pylint: disable=invalid-name,possibly-unused-variable,no-value-for-parameter

"""General utils for test devices."""
import queue
from typing import Any, List

import tango


class EventStore:
    """Store events with useful functionality."""

    def __init__(self) -> None:
        """Init Store."""
        self._queue: Any = queue.Queue()

    def push_event(self, event: tango.EventData) -> None:
        """Store the event.

        :param event: Tango event
        :type event: tango.EventData
        """
        self._queue.put(event)

    def clear_queue(self) -> None:
        """Clear out the queue."""
        while not self._queue.empty():
            self._queue.get()

    def get_queue_events(self, timeout: int = 3) -> Any:
        """Get all the events out of the queue."""
        items = []
        try:
            while True:
                items.append(self._queue.get(timeout=timeout))
        except queue.Empty:
            return items

    def get_queue_values(self, timeout: int = 3) -> Any:
        """Get the values from the queue."""
        items = []
        try:
            while True:
                event = self._queue.get(timeout=timeout)
                items.append((event.attr_value.name, event.attr_value.value))
        except queue.Empty:
            return items

<<<<<<< HEAD
    def wait_for_progress_update(self, progress_message: str, timeout: int = 5) -> List[Any]:
        """Wait for a long running command progress update.

        Wait `timeout` seconds for each fetch.

        :param progress_message: The progress message to wait for
        :type progress_message: str
=======
    def wait_for_n_events(self, event_count: int, timeout: int = 3):
        """Wait for N number of events.

        Wait `timeout` seconds for each fetch.

        :param event_count: The number of events to wait for
        :type command_id: int
>>>>>>> ae1bcd2e
        :param timeout: the get timeout, defaults to 3
        :type timeout: int, optional
        :raises RuntimeError: If none are found
        :return: The result of the long running command
        :rtype: str
        """
        events = []
        try:
<<<<<<< HEAD
            while True:
                event = self._queue.get(timeout=timeout)
                events.append(event)
                if not event.attr_value:
                    continue
                if not isinstance(event.attr_value.value, tuple):
                    continue
                progress_update = str(event.attr_value.value)
                if (
                    progress_message in progress_update
                    and event.attr_value.name == "longrunningcommandprogress"
                ):
                    return events
        except queue.Empty as err:
            event_info = [(event.attr_value.name, event.attr_value.value) for event in events]
            raise RuntimeError(
                f"Never got a progress update with [{progress_message}],",
                f" but got [{event_info}]",
            ) from err

    def wait_for_command_result(self, command_id: str, command_result: Any, timeout: int = 3):
        """Wait for a long running command result.

        Wait `timeout` seconds for each fetch.

        :param command_id: The long running command ID
        :type command_id: str
        :param timeout: the get timeout, defaults to 3
        :type timeout: int, optional
        :raises RuntimeError: If none are found
        :return: The result of the long running command
        :rtype: str
        """
        try:
            while True:
                event = self._queue.get(timeout=timeout)
                if not event.attr_value:
                    continue
                if not isinstance(event.attr_value.value, tuple):
                    continue
                if len(event.attr_value.value) != 2:
                    continue
                (lrc_id, lrc_result) = event.attr_value.value
                if command_id == lrc_id and command_result == lrc_result:
                    return True
        except queue.Empty as err:
            raise RuntimeError(f"Never got an LRC result from command [{command_id}]") from err

    def wait_for_command_id(self, command_id: str, timeout: int = 3):
        """Wait for a long running command to complete.

        Wait `timeout` seconds for each fetch.

        :param command_id: The long running command ID
        :type command_id: str
        :param timeout: the get timeout, defaults to 3
        :type timeout: int, optional
        :raises RuntimeError: If none are found
        :return: The result of the long running command
        :rtype: str
        """
        events = []
        try:
            while True:
                event = self._queue.get(timeout=timeout)
                events.append(event)
                if not event.attr_value:
                    continue
                if not isinstance(event.attr_value.value, tuple):
                    continue
                if len(event.attr_value.value) != 2:
                    continue
                (lrc_id, _) = event.attr_value.value
                if command_id == lrc_id and event.attr_value.name == "longrunningcommandresult":
                    return events
        except queue.Empty as err:
            event_info = [(event.attr_value.name, event.attr_value.value) for event in events]
            raise RuntimeError(
                f"Never got an LRC result from command [{command_id}],",
                f" but got [{event_info}]",
=======
            while len(events) != event_count:
                event = self._queue.get(timeout=timeout)
                events.append(event)
            return events
        except queue.Empty as err:
            raise RuntimeError(
                f"Did not get {event_count} events, ",
                f"got {len(events)} events",
>>>>>>> ae1bcd2e
            ) from err<|MERGE_RESOLUTION|>--- conflicted
+++ resolved
@@ -46,15 +46,6 @@
         except queue.Empty:
             return items
 
-<<<<<<< HEAD
-    def wait_for_progress_update(self, progress_message: str, timeout: int = 5) -> List[Any]:
-        """Wait for a long running command progress update.
-
-        Wait `timeout` seconds for each fetch.
-
-        :param progress_message: The progress message to wait for
-        :type progress_message: str
-=======
     def wait_for_n_events(self, event_count: int, timeout: int = 3):
         """Wait for N number of events.
 
@@ -62,7 +53,6 @@
 
         :param event_count: The number of events to wait for
         :type command_id: int
->>>>>>> ae1bcd2e
         :param timeout: the get timeout, defaults to 3
         :type timeout: int, optional
         :raises RuntimeError: If none are found
@@ -71,7 +61,31 @@
         """
         events = []
         try:
-<<<<<<< HEAD
+            while len(events) != event_count:
+                event = self._queue.get(timeout=timeout)
+                events.append(event)
+            return events
+        except queue.Empty as err:
+            raise RuntimeError(
+                f"Did not get {event_count} events, ",
+                f"got {len(events)} events",
+            ) from err
+
+    def wait_for_progress_update(self, progress_message: str, timeout: int = 5) -> List[Any]:
+        """Wait for a long running command progress update.
+
+        Wait `timeout` seconds for each fetch.
+
+        :param progress_message: The progress message to wait for
+        :type progress_message: str
+        :param timeout: the get timeout, defaults to 3
+        :type timeout: int, optional
+        :raises RuntimeError: If none are found
+        :return: The result of the long running command
+        :rtype: str
+        """
+        events = []
+        try:
             while True:
                 event = self._queue.get(timeout=timeout)
                 events.append(event)
@@ -152,14 +166,4 @@
             raise RuntimeError(
                 f"Never got an LRC result from command [{command_id}],",
                 f" but got [{event_info}]",
-=======
-            while len(events) != event_count:
-                event = self._queue.get(timeout=timeout)
-                events.append(event)
-            return events
-        except queue.Empty as err:
-            raise RuntimeError(
-                f"Did not get {event_count} events, ",
-                f"got {len(events)} events",
->>>>>>> ae1bcd2e
             ) from err