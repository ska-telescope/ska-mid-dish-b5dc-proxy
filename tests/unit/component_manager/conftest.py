"""Contains pytest fixtures for tango unit tests setup."""

import time
from typing import Any
from unittest.mock import AsyncMock, Mock, patch

import pytest

from ska_mid_dish_b5dc_proxy.b5dc_cm import B5dcDeviceComponentManager

B5DC_DEVICE_IP = "127.0.0.1"
B5DC_VER_TEST = "B5dc version 123"
B5DC_COMM_VER_TEST = "B5dc comms 123"
B5DC_RF_PSU_VER_TEST = "B5dc rfcm psu 123"
B5DC_RF_PCB_VER_TEST = "B5dc rfcm pcb 123"
B5DC_BACKPLANE_VER_TEST = "B5dc backplane 123"
B5DC_PSU_VER_TEST = "B5dc psu 123"
B5DC_ICD_VER_TEST = "B5dc icd 123"
B5DC_FW_VER_TEST = "123"
B5DC_MDL_NAME_TEST = "fpga_model_name"


@pytest.fixture(scope="function")
def b5dc_cm_setup() -> Any:
    """Create component manager for testing."""
    with patch("ska_mid_dish_b5dc_proxy.b5dc_cm.B5dcInterface", AsyncMock()), patch(
        "ska_mid_dish_b5dc_proxy.b5dc_cm.B5dcPropertyParser", Mock()
    ), patch(
        "ska_mid_dish_b5dc_proxy.b5dc_cm.B5dcDeviceSensors", Mock()
    ) as b5dc_sensor_mock, patch(
        "ska_mid_dish_b5dc_proxy.b5dc_cm.B5dcProtocol", Mock()
    ), patch(
        "ska_mid_dish_b5dc_proxy.b5dc_cm.B5dcIicDevice", Mock()
    ), patch(
        "ska_mid_dish_b5dc_proxy.b5dc_cm.B5dcFpgaFirmware", Mock()
    ) as b5dc_fw_mock, patch(
        "ska_mid_dish_b5dc_proxy.b5dc_cm.B5dcPhysicalConfiguration", Mock()
    ) as b5dc_pca_mock, patch.object(
        B5dcDeviceComponentManager, "_update_sensor_with_lock"
    ) as update_sensor_mock:
        b5dc_pca_mock.return_value.update_pca_info = AsyncMock()
        b5dc_pca_mock.return_value.b5dc_version = B5DC_VER_TEST
        b5dc_pca_mock.return_value.b5dc_comms_engine_version = B5DC_COMM_VER_TEST
        b5dc_pca_mock.return_value.b5dc_rfcm_psu_version = B5DC_RF_PSU_VER_TEST
        b5dc_pca_mock.return_value.b5dc_rfcm_pcb_version = B5DC_RF_PCB_VER_TEST
        b5dc_pca_mock.return_value.b5dc_backplane_version = B5DC_BACKPLANE_VER_TEST
        b5dc_pca_mock.return_value.b5dc_psu_version = B5DC_PSU_VER_TEST
        b5dc_pca_mock.return_value.b5dc_icd_version = B5DC_ICD_VER_TEST

        b5dc_fw_mock.return_value.update_firmware_build_timestamp = AsyncMock()
        b5dc_fw_mock.return_value.b5dc_build_time = B5DC_FW_VER_TEST

        b5dc_fw_mock.return_value.update_model_filename = AsyncMock()
        b5dc_fw_mock.return_value.b5dc_file_model_name = B5DC_MDL_NAME_TEST

        b5dc_cm = B5dcDeviceComponentManager(B5DC_DEVICE_IP, 10001, Mock(), Mock())

        max_try = 5
        for iterations in range(max_try):
            if not b5dc_cm.is_connection_established():
                time.sleep(1)
            else:
                break

        assert iterations < max_try - 1, "Connection not established"

        yield b5dc_cm, [update_sensor_mock, b5dc_sensor_mock]


@pytest.fixture(scope="function")
def b5dc_cm_with_comms_failed() -> Any:
    """Create component manager for testing where the comms to b5dc failed."""
    with patch("ska_mid_dish_b5dc_proxy.b5dc_cm.B5dcInterface", AsyncMock()), patch(
        "ska_mid_dish_b5dc_proxy.b5dc_cm.B5dcPropertyParser", Mock()
    ), patch(
        "ska_mid_dish_b5dc_proxy.b5dc_cm.B5dcDeviceSensors", Mock()
    ) as b5dc_sensor_mock, patch(
        "ska_mid_dish_b5dc_proxy.b5dc_cm.B5dcProtocol", Mock()
    ), patch(
        "ska_mid_dish_b5dc_proxy.b5dc_cm.B5dcIicDevice", Mock()
    ), patch(
        "ska_mid_dish_b5dc_proxy.b5dc_cm.B5dcFpgaFirmware", Mock()
    ) as b5dc_fw_mock, patch(
        "ska_mid_dish_b5dc_proxy.b5dc_cm.B5dcPhysicalConfiguration", Mock()
    ) as b5dc_pca_mock, patch.object(
        B5dcDeviceComponentManager, "_update_sensor_with_lock"
<<<<<<< HEAD
    ) as update_sensor_mock, patch.object(
        B5dcDeviceComponentManager, "_update_component_state"
    ) as update_component_state_mock:
        b5dc_cm = B5dcDeviceComponentManager("127.0.0.1", 10001, Mock(), Mock())
        b5dc_cm.start_communicating()
=======
    ) as update_sensor_mock:
        b5dc_pca_mock.return_value = None
        b5dc_fw_mock.return_value = None

        b5dc_cm = B5dcDeviceComponentManager(B5DC_DEVICE_IP, 10001, Mock(), Mock())
>>>>>>> 01d1a7a1

        max_try = 5
        for iterations in range(max_try):
            if not b5dc_cm.is_connection_established():
                time.sleep(1)
            else:
                break

        assert iterations < max_try - 1, "Connection not established"

<<<<<<< HEAD
        yield b5dc_cm, [update_sensor_mock, b5dc_sensor_mock, update_component_state_mock]


@pytest.fixture()
def callbacks() -> dict:
    """Return a dictionary of callbacks."""
    return {
        "comm_state_cb": Mock(),
        "comp_state_cb": Mock(),
        "task_cb": Mock(),
    }
=======
        yield b5dc_cm, [update_sensor_mock, b5dc_sensor_mock]
>>>>>>> 01d1a7a1
<|MERGE_RESOLUTION|>--- conflicted
+++ resolved
@@ -54,6 +54,7 @@
         b5dc_fw_mock.return_value.b5dc_file_model_name = B5DC_MDL_NAME_TEST
 
         b5dc_cm = B5dcDeviceComponentManager(B5DC_DEVICE_IP, 10001, Mock(), Mock())
+        b5dc_cm.start_communicating()
 
         max_try = 5
         for iterations in range(max_try):
@@ -84,19 +85,11 @@
         "ska_mid_dish_b5dc_proxy.b5dc_cm.B5dcPhysicalConfiguration", Mock()
     ) as b5dc_pca_mock, patch.object(
         B5dcDeviceComponentManager, "_update_sensor_with_lock"
-<<<<<<< HEAD
-    ) as update_sensor_mock, patch.object(
-        B5dcDeviceComponentManager, "_update_component_state"
-    ) as update_component_state_mock:
-        b5dc_cm = B5dcDeviceComponentManager("127.0.0.1", 10001, Mock(), Mock())
-        b5dc_cm.start_communicating()
-=======
     ) as update_sensor_mock:
         b5dc_pca_mock.return_value = None
         b5dc_fw_mock.return_value = None
 
         b5dc_cm = B5dcDeviceComponentManager(B5DC_DEVICE_IP, 10001, Mock(), Mock())
->>>>>>> 01d1a7a1
 
         max_try = 5
         for iterations in range(max_try):
@@ -107,18 +100,14 @@
 
         assert iterations < max_try - 1, "Connection not established"
 
-<<<<<<< HEAD
-        yield b5dc_cm, [update_sensor_mock, b5dc_sensor_mock, update_component_state_mock]
+        yield b5dc_cm, [update_sensor_mock, b5dc_sensor_mock]
 
 
-@pytest.fixture()
+@pytest.fixture(scope="function")
 def callbacks() -> dict:
     """Return a dictionary of callbacks."""
     return {
         "comm_state_cb": Mock(),
         "comp_state_cb": Mock(),
         "task_cb": Mock(),
-    }
-=======
-        yield b5dc_cm, [update_sensor_mock, b5dc_sensor_mock]
->>>>>>> 01d1a7a1
+    }