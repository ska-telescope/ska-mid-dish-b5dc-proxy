--- conflicted
+++ resolved
@@ -9,7 +9,6 @@
 from threading import Event, Lock, Thread
 from typing import Any, Callable, Optional, Tuple
 
-<<<<<<< HEAD
 from ska_control_model import CommunicationStatus, TaskStatus
 from ska_mid_dish_dcp_lib.device.b5dc_device import (
     B5dcDeviceAttenuationException,
@@ -19,26 +18,20 @@
     B5dcDeviceSensors,
 )
 from ska_mid_dish_dcp_lib.device.b5dc_device_mappings import B5dcFrequency, B5dcPllState
-=======
-from ska_mid_dish_dcp_lib.device.b5dc_device import B5dcDeviceSensors
-from ska_mid_dish_dcp_lib.device.b5dc_device_mappings import B5dcPllState
 from ska_mid_dish_dcp_lib.device.b5dc_pca import (
     B5dcFpgaFirmware,
     B5dcIicDevice,
     B5dcPhysicalConfiguration,
 )
->>>>>>> 01d1a7a1
 from ska_mid_dish_dcp_lib.interface.b5dc_interface import B5dcInterface, B5dcPropertyParser
 from ska_mid_dish_dcp_lib.protocol.b5dc_protocol import B5dcProtocol, B5dcProtocolTimeout
 from ska_tango_base.executor import TaskExecutorComponentManager
 
-<<<<<<< HEAD
+from ska_mid_dish_b5dc_proxy.models.constants import B5DC_BUILD_STATE_DEVICE_NAME
+from ska_mid_dish_b5dc_proxy.models.data_classes import B5dcBuildStateDataclass
+
 WAIT_BEFORE_CONNECTION_RETRY_SEC = 5
 MAX_RETRY_COUNT = 3
-=======
-from ska_mid_dish_b5dc_proxy.models.constants import B5DC_BUILD_STATE_DEVICE_NAME
-from ska_mid_dish_b5dc_proxy.models.data_classes import B5dcBuildStateDataclass
->>>>>>> 01d1a7a1
 
 
 class B5dcDeviceComponentManager(TaskExecutorComponentManager):
@@ -139,24 +132,13 @@
                 remote_addr=self._server_addr,
             )
 
-<<<<<<< HEAD
             # Update B5dc interface objects using newly created
             # transport and protocol
             self._update_b5dc_interface()
-=======
-            self._b5dc_property_parser = B5dcPropertyParser(self._logger)
-            self._b5dc_interface = B5dcInterface(
-                self._logger,
-                self._b5dc_property_parser,
-                get_method=self._protocol.sync_read_register,
-                set_method=self._protocol.sync_write_register,
-            )
-            self._b5dc_device_sensors = B5dcDeviceSensors(self._logger, self._b5dc_interface)
             self._b5dc_iic = B5dcIicDevice(self._protocol)
             self._b5dc_fw = B5dcFpgaFirmware(self._logger, self._protocol)
             self._b5dc_pca = B5dcPhysicalConfiguration(self._logger, self._b5dc_iic)
             await self._update_build_state()
->>>>>>> 01d1a7a1
 
             self._con_established.set()
 
@@ -429,7 +411,6 @@
         self._logger.debug("Updating B5dc component state with [%s]", kwargs)
         super()._update_component_state(**kwargs)
 
-<<<<<<< HEAD
     def start_communicating(self) -> None:
         """Start the communication with the B5DC device."""
         self._logger.debug("Starting communication with B5DC device")
@@ -439,7 +420,7 @@
             target=self._start_connection_event_loop, daemon=True, name="Asyncio loop thread"
         )
         self.loop_thread.start()
-=======
+
     async def _update_build_state(self) -> None:
         if self._b5dc_pca is not None and self._b5dc_fw is not None:
             await self._b5dc_pca.update_pca_info()
@@ -471,9 +452,4 @@
 
         b5dc_build_state_json = json.dumps(dataclasses.asdict(b5dc_build_state), indent=4)
         self._logger.debug("Build state updated: [%s]", b5dc_build_state_json)
-        self._update_component_state(buildstate=b5dc_build_state_json)
-
-    def is_connection_established(self) -> bool:
-        """Return if connection is established."""
-        return self._con_established.is_set()
->>>>>>> 01d1a7a1
+        self._update_component_state(buildstate=b5dc_build_state_json)