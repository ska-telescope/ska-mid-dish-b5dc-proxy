--- conflicted
+++ resolved
@@ -22,11 +22,7 @@
 pytango = "9.5.0"
 ska-tango-base = "1.0.0"
 numpy = "1.26.2"
-<<<<<<< HEAD
-ska-mid-dish-dcp-lib = "0.0.2"
-=======
 ska-mid-dish-dcp-lib = "0.0.3"
->>>>>>> df579c31
 
 [tool.poetry.group.dev.dependencies]
 black = "^23.3.0"
