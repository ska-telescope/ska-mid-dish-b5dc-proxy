--- conflicted
+++ resolved
@@ -26,11 +26,7 @@
 pytango = "9.5.0"
 ska-tango-base = "1.0.0"
 numpy = "1.26.2"
-<<<<<<< HEAD
 ska-mid-dish-dcp-lib = "0.0.3+dev.cf4db49cb"
-=======
-ska-mid-dish-dcp-lib = "0.0.3"
->>>>>>> 01d1a7a1
 
 [tool.poetry.group.dev.dependencies]
 black = "^23.3.0"
@@ -58,15 +54,10 @@
 
 [tool.pytest.ini_options]
 addopts = "-v"
-<<<<<<< HEAD
-markers = [
-    "unit",
-=======
 testpaths = "tests"
 markers = [
     "unit",
     "acceptance"
->>>>>>> 01d1a7a1
 ]
 
 [tool.flake8]
